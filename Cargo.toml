[package]
name = "rustyscript"
description = "Effortless JS Integration for Rust"
edition = "2021"
license = "MIT OR Apache-2.0"
version = "0.5.2"
repository = "https://github.com/rscarson/rustyscript"

keywords = ["rust", "javascript", "deno", "runtime", "embedding"]
categories = ["web-programming", "network-programming", "api-bindings", "compilers", "development-tools::ffi"]
readme = "readme.md"

[features]
default = ["worker", "web_stub", "console", "url", "crypto"]
no_extensions = []
all = ["web", "io", "webstorage", "cache", "websocket"]

# By default, an extension stub is included in the runtime if the `web` feature is disabled
# It provides a minimal set of APIs for parts of the runtime, such as timers and the DOM exception class
# It maintains sandboxing by not providing access to the network or filesystem
#
# It does however require the webidl extension to be enabled
# By disabling this feature, you can opt out of the web stub extension, and the webidl extension
#
# The primary use-case for this is for creating a runtime using a deno_core version incompatible with the deno extensions
# And for the sake of those googling it:
# `setTimeout is not enabled in this environment` is happening because neither this feature nor the web feature are enabled
web_stub = ["webidl"]

#
# Each feature in this section corresponds to a different deno extension
# I have annotated each with the section of the w3c spec that it implements
#

    # [https://w3c.github.io/ServiceWorker/#cache-interface]
    cache = ["deno_cache", "webidl", "web"]

    # [https://console.spec.whatwg.org/]
    console = ["deno_console"]

    # [https://www.w3.org/TR/WebCryptoAPI/]
    crypto = ["deno_crypto", "webidl"]

    # Provides IO primitives for other Deno extensions (stdio streams, etc)
    io = ["deno_io", "web", "rustyline", "winapi", "nix", "libc", "once_cell"]

    # [https://url.spec.whatwg.org/]
    # [https://wicg.github.io/urlpattern/]
    url = ["deno_url", "webidl"]

    # Timers, events, text encoder/decoder, 
    # [https://w3c.github.io/FileAPI]
    # [https://fetch.spec.whatwg.org/]
    web = ["deno_web", "webidl", "deno_tls", "deno_fetch", "deno_net", "console", "url", "crypto", "url_import", "fs_import"]

    # [https://webidl.spec.whatwg.org/]
    webidl = ["deno_webidl"]

    # [https://html.spec.whatwg.org/multipage/webstorage.html]
    webstorage = ["deno_webstorage", "webidl"]

    # [https://websockets.spec.whatwg.org/]
    websocket = ["deno_websocket", "web"]

# Features for the module loader
# Both will break sandboxing
# - fs_import allows arbitrary file imports
# - url_import allows importing from the web
fs_import = []
url_import = ["reqwest"]

# Enables the use of the SnapshotBuilder runtime
# It is used to create a snapshot of a runtime for faster startup times
snapshot_builder = []

# Enables the threaded worker API
worker = []

#
# End of feature definitions
#

[dependencies]
thiserror = "1.0.62"
serde = "1.0.204"

# The deno runtime itself, and the webidl extension for the web APIs
deno_core = "0.293.0"

# For transpiling typescript
deno_ast = { version = "0.40.0", features = ["transpiling"]}

# Runtime for async tasks
tokio = "1.38.0"

# For URL imports
# Pinned for now due to upstream issues
reqwest = { version = "=0.12.4", optional = true, default-features = false, features = ["blocking", "rustls-tls"] }

# Dependencies for the various extension features
<<<<<<< HEAD
deno_cache = {version = "0.93.0", optional = true}
deno_console = {version = "0.161.0", optional = true}
deno_crypto = {version = "0.175.0", optional = true}
deno_fetch = {version = "0.185.0", optional = true}
deno_net = {version = "0.153.0", optional = true}
deno_tls = {version = "0.148.0", optional = true} # Options for the web feature
deno_url = {version = "0.161.0", optional = true}
deno_web = {version = "0.192.0", optional = true}
deno_webidl = {version = "0.161.0", optional = true}
deno_webstorage = {version = "0.156.0", optional = true}
=======
deno_cache = {version = "0.92.0", optional = true}
deno_console = {version = "0.160.0", optional = true}
deno_crypto = {version = "0.174.0", optional = true}
deno_fetch = {version = "0.184.0", optional = true}
deno_net = {version = "0.152.0", optional = true}
deno_tls = {version = "0.147.0", optional = true} # Options for the web feature
deno_url = {version = "0.160.0", optional = true}
deno_web = {version = "0.191.0", optional = true}
deno_webidl = {version = "0.160.0", optional = true}
deno_webstorage = {version = "0.155.0", optional = true}
deno_websocket = {version = "0.165.0", optional = true }
>>>>>>> 2ab6f7cb

# Dependencies for the IO feature
deno_io = {version = "0.71.0", optional = true}
rustyline = {version = "=14.0.0", optional = true}
winapi = {version = "=0.3.9", optional = true, features = ["commapi", "knownfolders", "mswsock", "objbase", "psapi", "shlobj", "tlhelp32", "winbase", "winerror", "winuser", "winsock2", "processenv", "wincon", "wincontypes", "consoleapi"]}
nix = {version = "=0.29.0", optional = true, features = ["term"]}
libc = {version = "0.2.155", optional = true}
once_cell = {version = "1.19.0", optional = true}

[dev-dependencies]
version-sync = "0.9.5"
criterion = "0.5.1"

[[example]]
name = "custom_threaded_worker"
required-features = ["worker"]

[[example]]
name = "default_threaded_worker"
required-features = ["worker"]

[[example]]
name = "worker_pool"
required-features = ["worker"]

[[example]]
name = "create_snapshot"
required-features = ["snapshot_builder"]

[[example]]
name = "url_import"
required-features = ["fs_import", "url_import"]

[[example]]
name = "websocket"
required-features = ["websocket", "web"]

[[bench]]
name = "runtime"
harness = false<|MERGE_RESOLUTION|>--- conflicted
+++ resolved
@@ -98,7 +98,6 @@
 reqwest = { version = "=0.12.4", optional = true, default-features = false, features = ["blocking", "rustls-tls"] }
 
 # Dependencies for the various extension features
-<<<<<<< HEAD
 deno_cache = {version = "0.93.0", optional = true}
 deno_console = {version = "0.161.0", optional = true}
 deno_crypto = {version = "0.175.0", optional = true}
@@ -109,19 +108,7 @@
 deno_web = {version = "0.192.0", optional = true}
 deno_webidl = {version = "0.161.0", optional = true}
 deno_webstorage = {version = "0.156.0", optional = true}
-=======
-deno_cache = {version = "0.92.0", optional = true}
-deno_console = {version = "0.160.0", optional = true}
-deno_crypto = {version = "0.174.0", optional = true}
-deno_fetch = {version = "0.184.0", optional = true}
-deno_net = {version = "0.152.0", optional = true}
-deno_tls = {version = "0.147.0", optional = true} # Options for the web feature
-deno_url = {version = "0.160.0", optional = true}
-deno_web = {version = "0.191.0", optional = true}
-deno_webidl = {version = "0.160.0", optional = true}
-deno_webstorage = {version = "0.155.0", optional = true}
 deno_websocket = {version = "0.165.0", optional = true }
->>>>>>> 2ab6f7cb
 
 # Dependencies for the IO feature
 deno_io = {version = "0.71.0", optional = true}
