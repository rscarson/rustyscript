[package]
name = "rustyscript"
authors = ["@rscarson"]
description = "Effortless JS Integration for Rust"
edition = "2021"
license = "MIT OR Apache-2.0"
version = "0.11.0"
repository = "https://github.com/rscarson/rustyscript"

keywords = ["rust", "javascript", "deno", "runtime", "embedding"]
categories = ["web-programming", "network-programming", "api-bindings", "compilers", "development-tools::ffi"]
readme = "readme.md"

[package.metadata.docs.rs]
all-features = true
rustdoc-args = ["--cfg", "docsrs"]

[features]
default = ["worker", "safe_extensions"]

#
# Feature groups
#

#
# Extensions that are safe to use in a sandboxed environment
# These extensions do not provide access to the network or filesystem
safe_extensions = ["web_stub", "console", "url", "crypto"]

#
# Enables all available extensions, except for node support
# These extensions are not safe to use in a sandboxed environment without additional restrictions
# (See [WebPermissions]
all_extensions = ["network_extensions", "io_extensions"]

#
# Extensions that provide access to the network. Also enables URL imports from JS
# These extensions are not safe to use in a sandboxed environment without additional restrictions
# (See [WebPermissions]
network_extensions = ["web", "webstorage", "websocket", "http", "url", "crypto", "console", "broadcast_channel", "url_import"]

#
# Extensions that provide access to the filesystem. Also enables file imports from JS
# These extensions are not safe to use in a sandboxed environment without additional restrictions
# (See [FsPermissions]
io_extensions = ["web", "webstorage", "fs", "io", "cache", "console", "ffi", "webgpu", "kv", "cron", "fs_import"]

#
# Additional features that are not part of the core runtime
# These features are safe to use in a sandboxed environment without additional restrictions
extra_features = ["worker", "snapshot_builder"]

#
# Highly experimental NodeJS compatibility layer. Enables all other extensions
# Enables the use of the node and npm modules
# CJS support not yet implemented
# These extensions are not safe to use in a sandboxed environment without additional restrictions
# (See [NodePermissions]
node_experimental = [
    "deno_node", "deno_resolver", "node_resolver", "deno_npm", "deno_semver", "deno_napi", "deno_runtime", "deno_process", "deno_package_json",
    "checksum", "sys_traits", "all_extensions"
]

# By default, an extension stub is included in the runtime if the `web` feature is disabled
# It provides a minimal set of APIs for parts of the runtime, such as timers and the DOM exception class
# It maintains sandboxing by not providing access to the network or filesystem
#
# It does however require the webidl extension to be enabled
# By disabling this feature, you can opt out of the web stub extension, and the webidl extension
#
# The primary use-case for this is for creating a runtime using a deno_core version incompatible with the deno extensions
#
# Note that by turning off both web_stub and web, btoa/atob and timer APIs will not be available
web_stub = ["webidl", "base64-simd"]

#
# Each feature in this section corresponds to a different deno extension
# I have annotated each with the section of the w3c spec that it implements
#

    # [https://html.spec.whatwg.org/multipage/web-messaging.html]
    broadcast_channel = ["deno_broadcast_channel", "web", "webidl"]

    # [https://w3c.github.io/ServiceWorker/#cache-interface]
    cache = ["deno_cache", "webidl", "web"]

    # [https://console.spec.whatwg.org/]
    console = ["deno_console", "deno_terminal"]

    # Implements scheduled tasks (crons) API 
    cron = ["deno_cron", "console"]

    # [https://www.w3.org/TR/WebCryptoAPI/]
    crypto = ["deno_crypto", "webidl"]

    # Dynamic library ffi
    ffi = ["deno_ffi", "web"]

    # Provides ops for interacting with the file system.
    fs = ["deno_fs", "web",  "io"]
    
    # [https://fetch.spec.whatwg.org/]
    http = ["deno_http", "web", "websocket"]

    # [https://github.com/denoland/denokv/blob/main/proto/kv-connect.md]
    kv = ["deno_kv", "web", "console"]

    # Provides IO primitives for other Deno extensions (stdio streams, etc)
    io = ["deno_io", "deno_process", "web", "rustyline", "winapi", "nix", "libc", "once_cell"]

    # [https://url.spec.whatwg.org/]
    # [https://wicg.github.io/urlpattern/]
    url = ["deno_url", "webidl"]

    # Timers, events, text encoder/decoder, telemetry
    # [https://w3c.github.io/FileAPI]
    # [https://fetch.spec.whatwg.org/]
    web = [
        "deno_web", "deno_tls", "deno_fetch", "deno_net", "dep:http", "deno_permissions", "deno_telemetry", "deno_fs",
        "webidl", "console", "url", "crypto", "url_import", "fs_import",
        "hyper-util"
    ]

    # [https://gpuweb.github.io/gpuweb/]
    webgpu = ["deno_webgpu", "web"]

    # [https://webidl.spec.whatwg.org/]
    webidl = ["deno_webidl"]

    # [https://html.spec.whatwg.org/multipage/webstorage.html]
    webstorage = ["deno_webstorage", "webidl"]

    # [https://websockets.spec.whatwg.org/]
    websocket = ["deno_websocket", "web"]

# Features for the module loader
# - fs_import allows arbitrary file imports
# - url_import allows importing from the web
#
# Both fs_import and url_import will break sandboxing
fs_import = []
url_import = ["reqwest"]

# Enables the use of the SnapshotBuilder runtime
# It is used to create a snapshot of a runtime for faster startup times
snapshot_builder = []

# Enables the threaded worker API
worker = []

#
# End of feature definitions
#

[dependencies]
maybe_path = "0.1.3"
<<<<<<< HEAD
thiserror = "^2.0.12"
=======
thiserror = "^2.0.14"
>>>>>>> 69f5b8e2
serde = "^1.0.149"

# Used for NodeJS compatibility and other features
async-trait = "^0.1.89"

# Used to generate identifiers for callbacks
paste = "1.0.15"

# The deno runtime itself, and the webidl extension for the web APIs
deno_core = "^0.347.0"
deno_error = "=0.5.6"
deno_features = "0.2.0"

# For transpiling typescript
deno_ast = { version = "=0.47.0", features = ["transpiling", "cjs"] }
deno_media_type = "=0.2.8"

# Runtime for async tasks
tokio = "^1.36.0"
tokio-util = "^0.7.4"

# For web
hyper-util = {version = "^0.1.10", optional = true}

# For URL imports
# Pinned for now due to upstream issues
reqwest = { version = "=0.12.8", optional = true, default-features = false, features = ["blocking", "rustls-tls"] }
http = { version = "^1.0", optional = true }
deno_permissions = { version = "^0.64.0", optional = true }


#
# Dependencies for the various extension features
#

deno_broadcast_channel = { version = "^0.199.0", optional = true }

deno_cache      = { version = "^0.137.0", optional = true }
deno_console    = { version = "^0.205.0", optional = true }
deno_cron       = { version = "^0.85.0", optional = true }
deno_crypto     = { version = "^0.219.0", optional = true }
deno_fetch      = { version = "^0.229.0", optional = true }
deno_ffi        = { version = "^0.192.0", optional = true }
deno_fs         = { version = "^0.115.0", optional = true, features = ["sync_fs"] }
deno_http       = { version = "^0.203.0", optional = true }
deno_kv         = { version = "^0.113.0", optional = true }
deno_net        = { version = "^0.197.0", optional = true }
deno_node       = { version = "^0.143.0", optional = true }
deno_tls        = { version = "^0.192.0", optional = true }
deno_url        = { version = "^0.205.0", optional = true }

deno_web        = { version = "^0.236.0", optional = true }
deno_webidl     = { version = "^0.205.0", optional = true }
deno_webstorage = { version = "^0.200.0", optional = true }
deno_websocket  = { version = "^0.210.0", optional = true }
deno_webgpu     = { version = "^0.172.0", optional = true }

deno_io = { version = "^0.115.0", optional = true }
deno_telemetry  = { version = "^0.27.0", optional = true }

# Dependencies for the IO feature
rustyline = {version = "=13.0.0", optional = true}
winapi = {version = "=0.3.9", optional = true, features = [
    "commapi", "knownfolders", "mswsock", "objbase", "psapi", "shlobj", 
    "tlhelp32", "winbase", "winerror", "winuser", "winsock2", "processenv", 
    "wincon", "wincontypes", "consoleapi"
]}
nix = {version = "=0.27.1", optional = true, features = ["term"]}
libc = {version = "^0.2.168", optional = true}
once_cell = {version = "^1.17.1", optional = true}

# Dependencies for the web stub feature
base64-simd = {version = "0.8.0", optional = true}

# Dependencies for the node feature
deno_resolver = { version = "^0.36.0", optional = true }
node_resolver = { version = "^0.43.0", optional = true, features = ["sync"] }
deno_runtime  = { version = "^0.213.0", optional = true, features = ["exclude_runtime_main_js"] }
deno_terminal = { version = "=0.2.2", optional = true }
deno_semver   = { version = "=0.7.1", optional = true }
deno_napi     = { version = "^0.136.0", optional = true }
deno_npm      = { version = "=0.33.3", optional = true }
deno_process  = { version = "^0.20.0", optional = true }
deno_package_json = { version = "=0.6.0", optional = true }
checksum      = { version = "0.2.1", optional = true }
sys_traits    = { version = "=0.1.9", optional = true }

[dev-dependencies]
version-sync = "0.9.5"
criterion = "0.5.1"

[[example]]
name = "custom_threaded_worker"
required-features = ["worker"]

[[example]]
name = "default_threaded_worker"
required-features = ["worker"]

[[example]]
name = "web_features"
required-features = ["web"]

[[example]]
name = "worker_pool"
required-features = ["worker"]

[[example]]
name = "create_snapshot"
required-features = ["snapshot_builder"]

[[example]]
name = "url_import"
required-features = ["fs_import", "url_import"]

[[example]]
name = "custom_import_logic"
required-features = ["url_import"]

[[example]]
name = "async_javascript"
required-features = ["web_stub"]

[[example]]
name = "websocket"
required-features = ["websocket", "web"]

[[example]]
name = "node_import"
required-features = ["node_experimental"]

[[example]]
name = "background_tasks"
required-features = ["web"]

[[bench]]
name = "runtime"
harness = false<|MERGE_RESOLUTION|>--- conflicted
+++ resolved
@@ -154,11 +154,7 @@
 
 [dependencies]
 maybe_path = "0.1.3"
-<<<<<<< HEAD
-thiserror = "^2.0.12"
-=======
 thiserror = "^2.0.14"
->>>>>>> 69f5b8e2
 serde = "^1.0.149"
 
 # Used for NodeJS compatibility and other features
